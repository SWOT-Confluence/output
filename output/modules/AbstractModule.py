--- conflicted
+++ resolved
@@ -168,7 +168,6 @@
         """
         
         var = grp.createVariable(name, vlen, dims)
-<<<<<<< HEAD
         if data_dict["attrs"][name]:
             if fill:
                 if fill != -1: var.missing_value = fill
@@ -184,12 +183,3 @@
         
         for name, value in variable_dict.items():
             setattr(variable, name, value)
-=======
-        try:
-            if data_dict["attrs"][name]: 
-                data_dict["attrs"][name].pop("_FillValue", None)
-                var.setncatts(data_dict["attrs"][name])
-        except:
-            print('no data found for ', name)
-        var[:] = data_dict[name]
->>>>>>> 606a6973
