# Standard imports
from abc import ABCMeta, abstractmethod

# Third-party imports
import numpy as np

class AbstractModule(metaclass=ABCMeta):
    """Class that represents a Confluence Module that has result data to store.
    
    Attributes
    ----------
    cont_ids: list
        list of continent identifiers
    FILL: dict
        dictionary of various NetCDF variable fill values
    input_dir: Path
        path to input directory
    sos_nrids: nd.array
        array of SOS reach identifiers on the node-level
    sos_nids: nd.array
        array of SOS node identifiers
    sos_rids: nd.array
        array of SoS reach identifiers associated with continent
        path to the current SoS
    sos_new: Path
            path to new SOS file
    vlen_f: VLType
        variable length float data type for NetCDF ragged arrays
    vlen_i: VLType
        variable length int data type for NEtCDF ragged arrays
    
    Methods
    -------
    append_module(nt)
        append module results to the SoS.
    append_module_data(data_dict)
        append module data to the new version of the SoS result file.
    create_data_dict(nt=None)
        creates and returns module data dictionary.
    get_module_data(nt=None)
        retrieve module results from NetCDF files.
    write_var(q_grp, name, dims, sv_dict)
        create NetCDF variable and write module data to it
    """
    
    FILL = {
        "f8": -999999999999.0,
        "i4": -999,
        "i8": -999999999999,
        "S1": "x",
        "S48": b"\x00" * 48        # 48-byte padded string fill (e.g., tile_name)
    }
    
    def __init__(self, cont_ids, input_dir, sos_new, logger, vlen_f=None, vlen_i=None, 
                 vlen_s=None, rids=None, nrids=None, nids=None):
        
        """
        Parameters
        ----------
        cont_ids: list
            list of continent identifiers
        input_dir: Path
            path to input directory
        sos_new: Path
            path to new SOS file
        logger: logging.Logger
            logger to log statements with
        vlen_f: VLType
            variable length float data type for NetCDF ragged arrays
        vlen_i: VLType
            variable length int data type for NEtCDF ragged arrays
        vlen_s: VLType
            variable length string data type for NEtCDF ragged arrays
        rids: nd.array
            array of SoS reach identifiers associated with continent
        nrids: nd.array
            array of SOS reach identifiers on the node-level
        nids: nd.array
            array of SOS node identifiers
        """

        self.cont_ids = cont_ids
        self.input_dir = input_dir
        self.sos_new = sos_new
        self.logger = logger
        self.vlen_f = vlen_f
        self.vlen_i = vlen_i
        self.vlen_s = vlen_s
        self.sos_rids = rids
        self.sos_nrids = nrids
        self.sos_nids = nids
    
    @classmethod
    def __subclasshook__(cls, subclass):
        return (hasattr(subclass, 'get_module_data') and 
                callable(subclass.get_module_data) and 
                hasattr(subclass, 'create_data_dict') and 
                callable(subclass.create_data_dict) and
                hasattr(subclass, 'append_module_data') and 
                callable(subclass.append_module_data) or
                NotImplemented)
        
    def append_module(self, metadata_json):
        """Append module results to the SoS."""
        
        data_dict = self.get_module_data()
        self.append_module_data(data_dict, metadata_json)
        
    @abstractmethod
    def get_module_data(self):
        """Retrieve module results from NetCDF files."""
        
        raise NotImplementedError
    
    @abstractmethod
    def create_data_dict(self):
        """Creates and returns module data dictionary."""
        
        raise NotImplementedError
    
    @abstractmethod
    def append_module_data(self, data_dict, metadata_json):
        """Append module data to the new version of the SoS result file.
        
        Parameters
        ----------
        data_dict: dict
            dictionary of module data
        """
        
        raise NotImplementedError
    
    def write_var(self, grp, name, type_of_var, dims, data_dict):
        """Create NetCDF variable and write module data to it.

        Parameters
        ----------
        grp: netCDF4._netCDF4.Group
            dicharge NetCDF4 group to write data to
        name: str
            name of variable
        type: str
            string type of NetCDF variable
        dims: tuple
            tuple of NetCDF4 dimensions that matches shape of var data
        data_dict: dict
            dictionary of result data
        """
        var = grp.createVariable(name, type_of_var, dims, fill_value=self.FILL[type_of_var], compression="zlib")
        if data_dict["attrs"][name]: var.setncatts(data_dict["attrs"][name])
        if type_of_var == "f8" or type_of_var == "i4":
            var[:] = np.nan_to_num(data_dict[name], copy=True, nan=self.FILL[type_of_var])
        else:
            var[:] = data_dict[name]
        return var
    
    def write_var_nt(self, grp, name, vlen, dims, data_dict, fill=0):
        """Create NetCDF variable length data variable and write module data.
        
        Parameters
        ----------
        grp: netCDF4._netCDF4.Group
            dicharge NetCDF4 group to write data to
        name: str
            name of variable
        vlen: netCDF4._netCDF4.VLType
            variable length data type
        dims: tuple
            tuple of NetCDF4 dimensions that matches shape of var data
        data_dict: dict
            dictionary of result data
        """
        
        var = grp.createVariable(name, vlen, dims)
        if data_dict["attrs"][name]:
            if fill:
                if fill != -1: var.missing_value = fill
            else:
                fill = data_dict["attrs"][name]["_FillValue"]
                var.missing_value = fill
            data_dict["attrs"][name].pop("_FillValue", None)
            var.setncatts(data_dict["attrs"][name])
        for i, x in enumerate(data_dict[name][:]):
<<<<<<< HEAD
            try:
                var[i] = data_dict[name][i][:]

            except Exception as e:
                print('problem',data_dict[name][i], type(data_dict[name][i]), e)
                raise
        
=======
            var[i] = data_dict[name][i]
>>>>>>> df9e2684
        return var
        
    def set_variable_atts(self, variable, variable_dict):
        """Set the variable attribute metdata."""
        try:
            for name, value in variable_dict.items():
                setattr(variable, name, value)
        except:
            self.logger.warn('could not find metadata for %s', variable)
<|MERGE_RESOLUTION|>--- conflicted
+++ resolved
@@ -181,17 +181,14 @@
             data_dict["attrs"][name].pop("_FillValue", None)
             var.setncatts(data_dict["attrs"][name])
         for i, x in enumerate(data_dict[name][:]):
-<<<<<<< HEAD
+
             try:
                 var[i] = data_dict[name][i][:]
 
             except Exception as e:
                 print('problem',data_dict[name][i], type(data_dict[name][i]), e)
                 raise
-        
-=======
-            var[i] = data_dict[name][i]
->>>>>>> df9e2684
+
         return var
         
     def set_variable_atts(self, variable, variable_dict):
