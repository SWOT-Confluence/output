--- conflicted
+++ resolved
@@ -174,7 +174,7 @@
         sv_grp = sos_ds.createGroup("sic4dvar")
 
         # SIC4DVar data
-<<<<<<< HEAD
+
         var = self.write_var(sv_grp, "A0", "f8", ("num_reaches",), data_dict)
         self.set_variable_atts(var, metadata_json["sic4dvar"]["A0"])
         var = self.write_var(sv_grp, "n", "f8", ("num_reaches",), data_dict)
@@ -183,13 +183,12 @@
         # self.set_variable_atts(var, metadata_json["sic4dvar"]["Qalgo31"])
         var = self.write_var_nt(sv_grp, "Qalgo5", self.vlen_f, ("num_reaches"), data_dict)
         # self.set_variable_atts(var, metadata_json["sic4dvar"]["Qalgo5"])
-=======
-        self.write_var(sv_grp, "A0", "f8", ("num_reaches",), data_dict)
-        self.write_var(sv_grp, "n", "f8", ("num_reaches",), data_dict)
+
         self.write_var_nt(sv_grp, "Q_mm", self.vlen_f, ("num_reaches"), data_dict)
         self.write_var_nt(sv_grp, "Q_da", self.vlen_f, ("num_reaches"), data_dict)
+        # need attributes here
         # self.write_var_nt(sv_grp, "Qalgo5", self.vlen_f, ("num_reaches"), data_dict)
->>>>>>> 606a6973
+
 
         # no longer using elevation or half width
         # self.write_var_nt(sv_grp, "elevation", self.vlen_f, ("num_nodes"), data_dict)
