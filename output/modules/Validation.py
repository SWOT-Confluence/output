--- conflicted
+++ resolved
@@ -194,22 +194,13 @@
         self.set_variable_atts(var, metadata_json["validation"]["kge"]) 
         var = self.write_var(val_grp, "rmse", "f8", ("num_reaches", "num_algos",), data_dict)
         self.set_variable_atts(var, metadata_json["validation"]["rmse"]) 
-<<<<<<< HEAD
         var = self.write_var(val_grp, "testn", "f8", ("num_reaches", "num_algos",), data_dict)
         self.set_variable_atts(var, metadata_json["validation"]["testn"]) 
-=======
->>>>>>> c61542f4
         var = self.write_var(val_grp, "nrmse", "f8", ("num_reaches", "num_algos",), data_dict)
         self.set_variable_atts(var, metadata_json["validation"]["nrmse"]) 
         var = self.write_var(val_grp, "nbias", "f8", ("num_reaches", "num_algos",), data_dict)
         self.set_variable_atts(var, metadata_json["validation"]["nbias"]) 
         var = self.write_var(val_grp, "rrmse", "f8", ("num_reaches", "num_algos",), data_dict)
         self.set_variable_atts(var, metadata_json["validation"]["rrmse"]) 
-<<<<<<< HEAD
-
-=======
-        var = self.write_var(val_grp, "testn", "f8", ("num_reaches", "num_algos",), data_dict)
-        self.set_variable_atts(var, metadata_json["validation"]["testn"]) 
-        
->>>>>>> c61542f4
+        
         sos_ds.close()