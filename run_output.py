--- conflicted
+++ resolved
@@ -129,16 +129,6 @@
     append.update_time_coverage()
 
     # Upload SoS data
-<<<<<<< HEAD
-    upload = Upload(append.sos_file, args.sosbucket, args.podaacupload, args.podaacbucket, \
-        list(append.cont.keys())[0], append.run_date, args.runtype, logger)
-    # try:
-    #     upload.upload_data(OUTPUT, VALIDATION / "figs", args.runtype, args.modules)
-    # except botocore.exceptions.ClientError as error:
-    #     logger.error("Error encountered when trying to upload results file and figures.")
-        # logger.error(error)
-        # sys.exit(1)
-=======
     if args.sosbucket != 'local':
         upload = Upload(append.sos_file, args.sosbucket, args.podaacupload, args.podaacbucket, \
             list(append.cont.keys())[0], append.run_date, args.runtype, logger)
@@ -150,7 +140,6 @@
             sys.exit(1)
     else:
         logger.info("Local run, skipping uploading to PO.DAAC or S3")
->>>>>>> fa942230
     
     end = datetime.now()
     logger.info(f"Execution time: {end - start}")
